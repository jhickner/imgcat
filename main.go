package main

import (
	"fmt"
	"image"
	_ "image/jpeg"
	_ "image/png"
	"io"
	"net/http"
	"os"
	"strings"

	tea "github.com/charmbracelet/bubbletea"
	"github.com/lucasb-eyer/go-colorful"
	"github.com/muesli/termenv"
	"github.com/nfnt/resize"
)

const usage = `imgcat [pattern|url]

Examples:
    imgcat path/to/image.jpg
    imgcat *.jpg
    imgcat https://example.com/image.jpg`

func main() {
	if len(os.Args) == 1 {
		fmt.Println(usage)
		os.Exit(1)
	}

	if os.Args[1] == "-h" || os.Args[1] == "--help" {
		fmt.Println(usage)
		os.Exit(0)
	}

	p := tea.NewProgram(model{urls: os.Args[1:len(os.Args)]})
	p.EnterAltScreen()
	defer p.ExitAltScreen()
	if err := p.Start(); err != nil {
		fmt.Println(err)
		os.Exit(1)
	}
}

const sparkles = "✨"

type model struct {
	selected int
	urls     []string
	image    string
<<<<<<< HEAD
	height   uint
=======
	err      error
>>>>>>> edbeb664
}

func (m model) Init() tea.Cmd {
	return nil
}

func (m model) Update(msg tea.Msg) (tea.Model, tea.Cmd) {
	if m.err != nil {
		if _, ok := msg.(tea.KeyMsg); ok {
			return m, tea.Quit
		}
	}

	switch msg := msg.(type) {
	case tea.WindowSizeMsg:
		m.height = uint(msg.Height)
		return m, load(m.urls[m.selected])
	case tea.KeyMsg:
		switch msg.String() {
		case "ctrl+c", "q":
			return m, tea.Quit
		case "j", "down":
			if m.selected+1 != len(m.urls) {
				m.selected++
			} else {
				m.selected = 0
			}
			return m, load(m.urls[m.selected])
		case "k", "up":
			if m.selected-1 != -1 {
				m.selected--
			} else {
				m.selected = len(m.urls) - 1
			}
			return m, load(m.urls[m.selected])
		}
	case errMsg:
		m.err = msg
		return m, nil
	case loadMsg:
		url := m.urls[m.selected]
		if msg.resp != nil {
			defer msg.resp.Body.Close()
			img, err := readerToImage(m.height, url, msg.resp.Body)
			if err != nil {
				return m, func() tea.Msg { return errMsg{err} }
			}
			m.image = img
			return m, nil
		}
		defer msg.file.Close()
		img, err := readerToImage(m.height, url, msg.file)
		if err != nil {
			return m, func() tea.Msg { return errMsg{err} }
		}
		m.image = img
		return m, nil
	}
	return m, nil
}

func (m model) View() string {
	if m.err != nil {
		return fmt.Sprintf("couldn't load image(s): %v\n\npress any key to exit", m.err)
	}
	if m.image == "" {
		return fmt.Sprintf("loading %s %s", m.urls[m.selected], sparkles)
	}
	return m.image
}

type loadMsg struct {
	resp *http.Response
	file *os.File
}

type errMsg struct{ error }

func load(url string) tea.Cmd {
	if strings.HasPrefix(url, "http") {
		return func() tea.Msg {
			resp, err := http.Get(url)
			if err != nil {
				return errMsg{err}
			}
			return loadMsg{resp: resp}
		}
	}
	return func() tea.Msg {
		file, err := os.Open(url)
		if err != nil {
			return errMsg{err}
		}
		return loadMsg{file: file}
	}
}

func readerToImage(height uint, url string, r io.Reader) (string, error) {
	img, _, err := image.Decode(r)
	if err != nil {
		return "", err
	}

	img = resize.Resize(0, height*2, img, resize.Lanczos3)
	b := img.Bounds()
	w := b.Max.X
	h := b.Max.Y
	p := termenv.ColorProfile()
	str := strings.Builder{}
	for y := 0; y < h; y += 2 {
		for x := 0; x < w; x++ {
			c1, _ := colorful.MakeColor(img.At(x, y))
			color1 := p.Color(c1.Hex())
			c2, _ := colorful.MakeColor(img.At(x, y+1))
			color2 := p.Color(c2.Hex())
			str.WriteString(termenv.String("▀").
				Foreground(color1).
				Background(color2).
				String())
		}
		str.WriteString("\n")
	}
	str.WriteString(fmt.Sprintf("q to quit | %s\n", url))
	return str.String(), nil
}<|MERGE_RESOLUTION|>--- conflicted
+++ resolved
@@ -49,11 +49,8 @@
 	selected int
 	urls     []string
 	image    string
-<<<<<<< HEAD
 	height   uint
-=======
 	err      error
->>>>>>> edbeb664
 }
 
 func (m model) Init() tea.Cmd {
